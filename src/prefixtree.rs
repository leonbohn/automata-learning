use std::collections::VecDeque;

use automata::prelude::*;
use itertools::Itertools;
use tracing::trace;

pub fn prefix_tree<A: Alphabet, W: Into<ReducedOmegaWord<A::Symbol>>, I: IntoIterator<Item = W>>(
    alphabet: A,
    words: I,
) -> RightCongruence<A, Vec<A::Symbol>> {
    let words: Vec<ReducedOmegaWord<_>> = words.into_iter().map(|word| word.into()).collect_vec();
    debug_assert!(words.iter().all(|word| !word.raw_word().is_empty()));
    fn build_accepting_loop<A: Alphabet>(
        alphabet: &A,
        tree: &mut RightCongruence<A, Vec<A::Symbol>>,
        state: StateIndex,
        access: Vec<A::Symbol>,
        loop_segment: &[A::Symbol],
    ) {
        let mut access = access;
        let mut current = state;
        for symbol in &loop_segment[..loop_segment.len() - 1] {
            access.push(*symbol);
            trace!("adding state {:?}", access);
            let next = tree.add_state(access.clone());
            tree.add_edge((current, alphabet.make_expression(*symbol), next));
            current = next;
        }
        tree.add_edge((
            current,
            alphabet.make_expression(loop_segment[loop_segment.len() - 1]),
            state,
        ));
    }
    let mut tree = RightCongruence::new_with_initial_color(alphabet.clone(), vec![]);
    let root = tree.initial();

    let mut queue = VecDeque::from_iter([(root, vec![], words.to_vec())]);

    while let Some((state, access, words)) = queue.pop_front() {
        debug_assert!(!words.is_empty());
        debug_assert!(words.iter().all(|word| !word.raw_word().is_empty()));
        if words.len() == 1 && words[0].loop_index() == 0 {
            build_accepting_loop(&alphabet, &mut tree, state, access, words[0].cycle());
        } else {
            let mut map: math::Map<_, math::Set<_>> = math::Map::default();
            for mut word in words {
                let sym = word.pop_front();
                debug_assert!(
                    !word.raw_word().is_empty(),
                    "popping front lead to empty representation"
                );

                map.entry(sym).or_default().insert(word);
            }

            for sym in alphabet.universe() {
                if let Some(new_words) = map.swap_remove(&sym) {
                    debug_assert!(!new_words.is_empty());
                    let new_access = access
                        .iter()
                        .cloned()
                        .chain(std::iter::once(sym))
                        .collect_vec();
                    trace!("Adding state {:?}", new_access);
                    let successor = tree.add_state(new_access.clone());
                    tree.add_edge((state, alphabet.make_expression(sym), successor));
                    queue.push_back((successor, new_access, new_words.into_iter().collect()));
                }
            }
        }
    }

    tree
}

#[cfg(test)]
mod tests {
<<<<<<< HEAD
    use automata::{
        transition_system::{Deterministic, Dottable, Sproutable},
        TransitionSystem
    };

=======
>>>>>>> 6922fe3d
    use super::prefix_tree;
    use automata::prelude::*;

    #[test]
    #[ignore]
    fn build_prefix_tree() {
        todo!()
        // let words = [upw!("aa"), upw!("aba"), upw!("bbaab"), upw!("bb")];
        // let alphabet = CharAlphabet::from_iter(['a', 'b']);
        // let pta = prefix_tree(alphabet, words);
        // let completed = pta
        //     .erase_state_colors()
        //     .collect_complete_with_initial(Void, Void);
        // let lead_to_sink = ["ba", "bbbbbbbbba", "ababababbbabaababa", "aaaaaaaaaaaaab"];
        // for w in &lead_to_sink {
        //     for v in &lead_to_sink {
        //         assert_eq!(
        //             completed.reached_state_index(w),
        //             completed.reached_state_index(v)
        //         );
        //     }
        // }
    }
}<|MERGE_RESOLUTION|>--- conflicted
+++ resolved
@@ -76,14 +76,6 @@
 
 #[cfg(test)]
 mod tests {
-<<<<<<< HEAD
-    use automata::{
-        transition_system::{Deterministic, Dottable, Sproutable},
-        TransitionSystem
-    };
-
-=======
->>>>>>> 6922fe3d
     use super::prefix_tree;
     use automata::prelude::*;
 
